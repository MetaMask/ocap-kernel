{
  "name": "@ocap/utils",
  "version": "0.0.0",
  "private": true,
  "description": "A kitchen drawer of Ocap Kernel utilities",
  "repository": {
    "type": "git",
    "url": "https://github.com/MetaMask/ocap-kernel.git"
  },
  "type": "module",
  "exports": {
    ".": {
      "import": {
        "types": "./dist/index.d.mts",
        "default": "./dist/index.mjs"
      },
      "require": {
        "types": "./dist/index.d.cts",
        "default": "./dist/index.cjs"
      }
    },
    "./package.json": "./package.json"
  },
  "files": [
    "dist/"
  ],
  "scripts": {
    "build": "ts-bridge --project tsconfig.build.json --clean",
    "build:docs": "typedoc",
<<<<<<< HEAD
    "changelog:validate": "../../scripts/validate-changelog.sh @ocap/utils",
    "clean": "rimraf --glob ./dist './*.tsbuildinfo'",
=======
    "changelog:validate": "../../scripts/validate-changelog.sh utils",
    "clean": "rimraf --glob './*.tsbuildinfo' ./dist ./.eslintcache",
>>>>>>> 0e334b90
    "lint": "yarn lint:ts && yarn lint:eslint && yarn lint:misc --check && yarn constraints && yarn lint:dependencies",
    "lint:dependencies": "depcheck",
    "lint:eslint": "eslint . --cache",
    "lint:fix": "yarn lint:ts && yarn lint:eslint --fix && yarn lint:misc --write && yarn constraints --fix && yarn lint:dependencies",
    "lint:misc": "prettier --no-error-on-unmatched-pattern '**/*.json' '**/*.md' '**/*.html' '!**/CHANGELOG.old.md' '**/*.yml' '!.yarnrc.yml' '!merged-packages/**' --ignore-path ../../.gitignore",
    "lint:ts": "tsc --project tsconfig.lint.json",
    "publish:preview": "yarn npm publish --tag preview",
    "test": "vitest run --config vitest.config.ts",
    "test:clean": "yarn test --no-cache --coverage.clean",
    "test:dev": "yarn test --coverage false",
    "test:verbose": "yarn test --reporter verbose",
    "test:watch": "vitest --config vitest.config.ts"
  },
  "dependencies": {
    "@endo/captp": "^4.4.0",
    "@metamask/utils": "^11.0.1",
    "@ocap/errors": "workspace:^"
  },
  "devDependencies": {
    "@arethetypeswrong/cli": "^0.16.4",
    "@metamask/auto-changelog": "^3.4.4",
    "@metamask/eslint-config": "^14.0.0",
    "@metamask/eslint-config-nodejs": "^14.0.0",
    "@metamask/eslint-config-typescript": "^14.0.0",
    "@ocap/cli": "workspace:^",
    "@ts-bridge/cli": "^0.5.1",
    "@ts-bridge/shims": "^0.1.1",
    "@typescript-eslint/eslint-plugin": "^8.8.1",
    "@typescript-eslint/parser": "^8.8.1",
    "@typescript-eslint/utils": "^8.8.1",
    "@vitest/eslint-plugin": "^1.1.7",
    "depcheck": "^1.4.7",
    "eslint": "^9.12.0",
    "eslint-config-prettier": "^9.1.0",
    "eslint-import-resolver-typescript": "^3.6.3",
    "eslint-plugin-import-x": "^4.3.1",
    "eslint-plugin-jsdoc": "^50.3.1",
    "eslint-plugin-n": "^17.11.1",
    "eslint-plugin-prettier": "^5.2.1",
    "eslint-plugin-promise": "^7.1.0",
    "jsdom": "^24.1.1",
    "prettier": "^3.3.3",
    "rimraf": "^6.0.1",
    "ses": "^1.9.0",
    "typedoc": "^0.26.8",
    "typescript": "~5.5.4",
    "typescript-eslint": "^8.8.1",
    "vite": "^5.3.5",
    "vitest": "2.1.4"
  },
  "engines": {
    "node": "^20 || >=22"
  }
}<|MERGE_RESOLUTION|>--- conflicted
+++ resolved
@@ -27,13 +27,8 @@
   "scripts": {
     "build": "ts-bridge --project tsconfig.build.json --clean",
     "build:docs": "typedoc",
-<<<<<<< HEAD
     "changelog:validate": "../../scripts/validate-changelog.sh @ocap/utils",
-    "clean": "rimraf --glob ./dist './*.tsbuildinfo'",
-=======
-    "changelog:validate": "../../scripts/validate-changelog.sh utils",
     "clean": "rimraf --glob './*.tsbuildinfo' ./dist ./.eslintcache",
->>>>>>> 0e334b90
     "lint": "yarn lint:ts && yarn lint:eslint && yarn lint:misc --check && yarn constraints && yarn lint:dependencies",
     "lint:dependencies": "depcheck",
     "lint:eslint": "eslint . --cache",
