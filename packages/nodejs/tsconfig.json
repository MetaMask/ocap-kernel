{
  "extends": "../../tsconfig.packages.json",
  "compilerOptions": {
    "allowJs": true,
    "baseUrl": "./",
    "isolatedModules": true,
<<<<<<< HEAD
    "lib": ["DOM", "ES2022"],
    "skipLibCheck": true,
=======
    "lib": ["ES2022"],
    "noEmit": true,
>>>>>>> 7536d419
    "types": ["node", "ses", "vitest"]
  },
  "references": [
    { "path": "../kernel" },
    { "path": "../streams" },
    { "path": "../utils" },
    { "path": "../test-utils" },
    { "path": "../kernel" },
    { "path": "../store" }
  ],
  "include": [
    "../../vitest.config.packages.ts",
    "../../vitest.workspace.ts",
    "../../types",
    "./src/**/*.ts",
    "./src/**/*-trusted-prelude.js",
    "./test/**/*.ts",
    "./test/workers/*.js",
    "./vitest.config.ts",
    "./vitest.config.e2e.ts",
<<<<<<< HEAD
    "./vitest.config.llm.ts"
=======
    "./test/workers/*.js"
>>>>>>> 7536d419
  ]
}<|MERGE_RESOLUTION|>--- conflicted
+++ resolved
@@ -4,13 +4,7 @@
     "allowJs": true,
     "baseUrl": "./",
     "isolatedModules": true,
-<<<<<<< HEAD
-    "lib": ["DOM", "ES2022"],
-    "skipLibCheck": true,
-=======
     "lib": ["ES2022"],
-    "noEmit": true,
->>>>>>> 7536d419
     "types": ["node", "ses", "vitest"]
   },
   "references": [
@@ -31,10 +25,6 @@
     "./test/workers/*.js",
     "./vitest.config.ts",
     "./vitest.config.e2e.ts",
-<<<<<<< HEAD
     "./vitest.config.llm.ts"
-=======
-    "./test/workers/*.js"
->>>>>>> 7536d419
   ]
 }