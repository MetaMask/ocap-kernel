import '@ocap/shims/endoify';

import { Kernel, VatCommandMethod } from '@ocap/kernel';
import type { VatConfig, VatId } from '@ocap/kernel';
import {
  MessageChannel as NodeMessageChannel,
  MessagePort as NodePort,
} from 'node:worker_threads';
import { describe, it, expect, vi, beforeEach, afterEach } from 'vitest';

import { makeKernel } from '../../src/kernel/make-kernel.js';

vi.mock('node:process', () => ({
  exit: vi.fn((reason) => {
    throw new Error(`process.exit: ${reason}`);
  }),
}));

describe('Kernel Worker', () => {
  let kernelPort: NodePort;
  let kernel: Kernel;

  // Tests below assume these are sorted for convenience.
  const testVatIds = ['v1', 'v2', 'v3'].sort();

  const testVatConfig: VatConfig = {
    bundleSpec: 'http://localhost:3000/sample-vat.bundle',
    parameters: { name: 'Nodeen' },
  };

  beforeEach(async () => {
    if (kernelPort) {
      kernelPort.close();
    }
    kernelPort = new NodeMessageChannel().port1;
    kernel = await makeKernel(kernelPort);
  });

  afterEach(async () => {
    if (kernel) {
      await kernel.terminateAllVats();
      await kernel.clearStorage();
    }
  });

<<<<<<< HEAD
  it('hosts an LLM', async () => {
    const model = 'deepseek-r1:1.5b';
    const ollamaVatConfig: VatConfig = {
      bundleSpec: 'http://localhost:3000/ollama.bundle',
      parameters: {
        model,
        prompt: [
          `You are an instance of LLM model ${model}.`,
          'A user has asked you to give an introduction.',
          'Say hello and show what you can do!',
        ].join(' '),
      },
    };
    await kernel.launchSubcluster({
      bootstrap: 'ollama',
      vats: {
        ollama: ollamaVatConfig,
      },
    });
    const [vatId,] = kernel.getVatIds();
    console.log('vatId', vatId);
    await kernel.sendMessage(vatId, {
      method: 'ping',
      params: null,
    });
    expect(true).toBe(true);
  }, 30_000);

  /*
=======
>>>>>>> d2ed6306
  it('launches a vat', async () => {
    expect(kernel.getVatIds()).toHaveLength(0);
    const kRef = await kernel.launchVat(testVatConfig);
    expect(typeof kRef).toBe('string');
    expect(kernel.getVatIds()).toHaveLength(1);
  });

  const launchTestVats = async (): Promise<void> => {
    await Promise.all(
      testVatIds.map(async () => await kernel.launchVat(testVatConfig)),
    );
    expect(kernel.getVatIds().sort()).toStrictEqual(testVatIds);
  };

  it('restarts vats', async () => {
    await launchTestVats();
    await Promise.all(testVatIds.map(kernel.restartVat.bind(kernel)));
    expect(kernel.getVatIds().sort()).toStrictEqual(testVatIds);
  }, 5000);

  it('terminates all vats', async () => {
    await launchTestVats();
    await kernel.terminateAllVats();
    expect(kernel.getVatIds()).toHaveLength(0);
  });

  it('pings vats', async () => {
    await launchTestVats();
    await Promise.all(
      testVatIds.map(
        async (vatId: VatId) =>
<<<<<<< HEAD
          await kernel.sendMessage(vatId, {
=======
          await kernel.sendVatCommand(vatId, {
>>>>>>> d2ed6306
            method: VatCommandMethod.ping,
            params: null,
          }),
      ),
    );
    expect(true).toBe(true);
  });
  */
});<|MERGE_RESOLUTION|>--- conflicted
+++ resolved
@@ -43,38 +43,6 @@
     }
   });
 
-<<<<<<< HEAD
-  it('hosts an LLM', async () => {
-    const model = 'deepseek-r1:1.5b';
-    const ollamaVatConfig: VatConfig = {
-      bundleSpec: 'http://localhost:3000/ollama.bundle',
-      parameters: {
-        model,
-        prompt: [
-          `You are an instance of LLM model ${model}.`,
-          'A user has asked you to give an introduction.',
-          'Say hello and show what you can do!',
-        ].join(' '),
-      },
-    };
-    await kernel.launchSubcluster({
-      bootstrap: 'ollama',
-      vats: {
-        ollama: ollamaVatConfig,
-      },
-    });
-    const [vatId,] = kernel.getVatIds();
-    console.log('vatId', vatId);
-    await kernel.sendMessage(vatId, {
-      method: 'ping',
-      params: null,
-    });
-    expect(true).toBe(true);
-  }, 30_000);
-
-  /*
-=======
->>>>>>> d2ed6306
   it('launches a vat', async () => {
     expect(kernel.getVatIds()).toHaveLength(0);
     const kRef = await kernel.launchVat(testVatConfig);
@@ -106,11 +74,7 @@
     await Promise.all(
       testVatIds.map(
         async (vatId: VatId) =>
-<<<<<<< HEAD
-          await kernel.sendMessage(vatId, {
-=======
           await kernel.sendVatCommand(vatId, {
->>>>>>> d2ed6306
             method: VatCommandMethod.ping,
             params: null,
           }),
@@ -118,5 +82,4 @@
     );
     expect(true).toBe(true);
   });
-  */
 });