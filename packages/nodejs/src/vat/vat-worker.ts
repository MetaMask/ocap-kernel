import '@ocap/shims/endoify';

import type { VatId } from '@ocap/kernel';
import { VatSupervisor } from '@ocap/kernel';
import { Logger } from '@ocap/utils';
import fs from 'node:fs/promises';
import url from 'node:url';

import { makeKernelStream } from './streams.ts';

const vatId = process.env.NODE_VAT_ID as VatId;
const processLogger = new Logger('nodejs-vat-worker');

/* eslint-disable n/no-unsupported-features/node-builtins */

if (vatId) {
  const vatLogger = processLogger.subLogger(vatId);
  main(vatLogger).catch(vatLogger.error);
} else {
  processLogger.error('no vatId set for env variable NODE_VAT_ID');
}

/**
 * Fetch a blob of bytes from a URL
 *
 * This works like `fetch`, but handles `file:` URLs directly, since Node's
 * `fetch` implementation chokes on those.
 *
 * @param blobURL - The URL of the blob to fetch.
 *
 * @returns a Response containing the requested blob.
 */
async function fetchBlob(blobURL: string): Promise<Response> {
  const parsedURL = new URL(blobURL);
  if (parsedURL.protocol === 'file:') {
    return new Response(await fs.readFile(url.fileURLToPath(parsedURL)));
  }
  return fetch(blobURL);
}

/**
 * The main function for the iframe.
 *
 * @param _logger - The logger to use for logging. (currently unused)
 */
<<<<<<< HEAD
async function main(): Promise<void> {
  const kernelStream = makeKernelStream();
  await kernelStream.synchronize();
=======
async function main(_logger: Logger): Promise<void> {
  const commandStream = makeCommandStream();
  await commandStream.synchronize();
>>>>>>> 1b8388d5
  // eslint-disable-next-line no-void
  void new VatSupervisor({
    id: vatId,
    kernelStream,
    fetchBlob,
  });
}<|MERGE_RESOLUTION|>--- conflicted
+++ resolved
@@ -39,19 +39,13 @@
 }
 
 /**
- * The main function for the iframe.
+ * The main function for the vat worker.
  *
  * @param _logger - The logger to use for logging. (currently unused)
  */
-<<<<<<< HEAD
-async function main(): Promise<void> {
+async function main(_logger: Logger): Promise<void> {
   const kernelStream = makeKernelStream();
   await kernelStream.synchronize();
-=======
-async function main(_logger: Logger): Promise<void> {
-  const commandStream = makeCommandStream();
-  await commandStream.synchronize();
->>>>>>> 1b8388d5
   // eslint-disable-next-line no-void
   void new VatSupervisor({
     id: vatId,
