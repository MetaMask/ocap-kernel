--- conflicted
+++ resolved
@@ -1,53 +1,44 @@
 import type { KernelCommand, KernelCommandReply } from '@ocap/kernel';
-<<<<<<< HEAD
 import { isKernelCommand, Kernel } from '@ocap/kernel';
-=======
-import { Kernel } from '@ocap/kernel';
 import { makeSQLKVStore } from '@ocap/store/sqlite/nodejs';
->>>>>>> 7536d419
 import { NodeWorkerDuplexStream } from '@ocap/streams';
 import { MessagePort as NodeMessagePort } from 'node:worker_threads';
 
 import { NodejsVatWorkerService } from './VatWorkerService.ts';
 
 type MakeKernelArgs = {
-  port: NodeMessagePort,
-  vatWorkerServiceOptions?: ConstructorParameters<typeof NodejsVatWorkerService>[0],
-}
+  port: NodeMessagePort;
+  vatWorkerServiceOptions?: ConstructorParameters<
+    typeof NodejsVatWorkerService
+  >[0];
+};
 
 /**
  * The main function for the kernel worker.
  *
- * @param port - The kernel's end of a node:worker_threads MessageChannel
- * @param workerFilePath - The path to a file defining each vat worker's routine.
- * @param resetStorage - If true, clear kernel storage as part of setting up the kernel.
+ * @param params - The parameters for the kernel.
+ * @param params.port - The kernel's end of a node:worker_threads MessageChannel
+ * @param params.vatWorkerServiceOptions - The options for the vat worker service.
  * @returns The kernel, initialized.
  */
-<<<<<<< HEAD
 export async function makeKernel({
-  port, vatWorkerServiceOptions,
+  port,
+  vatWorkerServiceOptions,
 }: MakeKernelArgs): Promise<Kernel> {
-=======
-export async function makeKernel(
-  port: NodeMessagePort,
-  workerFilePath?: string,
-  resetStorage: boolean = false,
-): Promise<Kernel> {
->>>>>>> 7536d419
   const nodeStream = new NodeWorkerDuplexStream<
     KernelCommand,
     KernelCommandReply
   >(port, isKernelCommand);
-  const vatWorkerClient = new NodejsVatWorkerService(vatWorkerServiceOptions ?? {});
+  const vatWorkerClient = new NodejsVatWorkerService(
+    vatWorkerServiceOptions ?? {},
+  );
 
   // Initialize kernel store.
   const kvStore = await makeSQLKVStore();
   kvStore.clear();
 
   // Create and start kernel.
-  const kernel = await Kernel.make(nodeStream, vatWorkerClient, kvStore, {
-    resetStorage,
-  });
+  const kernel = await Kernel.make(nodeStream, vatWorkerClient, kvStore);
 
   return kernel;
 }