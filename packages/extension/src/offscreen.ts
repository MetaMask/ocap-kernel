<<<<<<< HEAD
import { isJsonRpcRequest, isJsonRpcResponse } from '@metamask/utils';
import type { JsonRpcRequest, JsonRpcResponse } from '@metamask/utils';
import { Logger } from '@ocap/logger';
=======
import { isJsonRpcResponse } from '@metamask/utils';
import type { JsonRpcResponse } from '@metamask/utils';
>>>>>>> 2148c20e
import type { DuplexStream } from '@ocap/streams';
import {
  initializeMessageChannel,
  ChromeRuntimeDuplexStream,
  MessagePortDuplexStream,
} from '@ocap/streams/browser';
import type { PostMessageTarget } from '@ocap/streams/browser';
<<<<<<< HEAD
import { delay } from '@ocap/utils';
=======
import { delay, isJsonRpcCall, Logger } from '@ocap/utils';
import type { JsonRpcCall } from '@ocap/utils';
>>>>>>> 2148c20e

import { makeIframeVatWorker } from './kernel-integration/iframe-vat-worker.ts';
import { ExtensionVatWorkerService } from './kernel-integration/VatWorkerServer.ts';

const logger = new Logger('offscreen');

main().catch(logger.error);

/**
 * Main function to initialize the offscreen document.
 */
async function main(): Promise<void> {
  // Without this delay, sending messages via the chrome.runtime API can fail.
  await delay(50);

  // Create stream for messages from the background script
  const backgroundStream = await ChromeRuntimeDuplexStream.make<
    JsonRpcCall,
    JsonRpcResponse
  >(chrome.runtime, 'offscreen', 'background', isJsonRpcCall);

  const { kernelStream, vatWorkerService } = await makeKernelWorker();

  // Handle messages from the background script / kernel
  await Promise.all([
    vatWorkerService.start(),
    kernelStream.pipe(backgroundStream),
    backgroundStream.pipe(kernelStream),
  ]);
}

/**
 * Creates and initializes the kernel worker.
 *
 * @returns The message port stream for worker communication
 */
async function makeKernelWorker(): Promise<{
  kernelStream: DuplexStream<JsonRpcResponse, JsonRpcCall>;
  vatWorkerService: ExtensionVatWorkerService;
}> {
  const worker = new Worker('kernel-worker.js', { type: 'module' });

  const port = await initializeMessageChannel((message, transfer) =>
    worker.postMessage(message, transfer),
  );

  const kernelStream = await MessagePortDuplexStream.make<
    JsonRpcResponse,
    JsonRpcCall
  >(port, isJsonRpcResponse);

  const vatWorkerService = ExtensionVatWorkerService.make(
    worker as PostMessageTarget,
    (vatId) =>
      makeIframeVatWorker(
        vatId,
        initializeMessageChannel,
        logger.subLogger({
          tags: ['iframe-vat-worker', vatId],
        }),
      ),
  );

  return {
    kernelStream,
    vatWorkerService,
  };
}<|MERGE_RESOLUTION|>--- conflicted
+++ resolved
@@ -1,11 +1,7 @@
-<<<<<<< HEAD
-import { isJsonRpcRequest, isJsonRpcResponse } from '@metamask/utils';
-import type { JsonRpcRequest, JsonRpcResponse } from '@metamask/utils';
-import { Logger } from '@ocap/logger';
-=======
+
 import { isJsonRpcResponse } from '@metamask/utils';
 import type { JsonRpcResponse } from '@metamask/utils';
->>>>>>> 2148c20e
+import { Logger } from '@ocap/logger';
 import type { DuplexStream } from '@ocap/streams';
 import {
   initializeMessageChannel,
@@ -13,12 +9,8 @@
   MessagePortDuplexStream,
 } from '@ocap/streams/browser';
 import type { PostMessageTarget } from '@ocap/streams/browser';
-<<<<<<< HEAD
-import { delay } from '@ocap/utils';
-=======
-import { delay, isJsonRpcCall, Logger } from '@ocap/utils';
+import { delay, isJsonRpcCall } from '@ocap/utils';
 import type { JsonRpcCall } from '@ocap/utils';
->>>>>>> 2148c20e
 
 import { makeIframeVatWorker } from './kernel-integration/iframe-vat-worker.ts';
 import { ExtensionVatWorkerService } from './kernel-integration/VatWorkerServer.ts';
