--- conflicted
+++ resolved
@@ -1,20 +1,14 @@
 import { makePromiseKit } from '@endo/promise-kit';
 import { assert as assertStruct } from '@metamask/superstruct';
 import { isJsonRpcFailure, isJsonRpcSuccess } from '@metamask/utils';
-<<<<<<< HEAD
-import type { JsonRpcRequest, JsonRpcSuccess } from '@metamask/utils';
-import { Logger } from '@ocap/logger';
-import { makeCounter, stringify } from '@ocap/utils';
-import type { PromiseCallbacks } from '@ocap/utils';
-=======
 import type {
   JsonRpcNotification,
   JsonRpcRequest,
   JsonRpcSuccess,
 } from '@metamask/utils';
-import { makeCounter, makeLogger, stringify } from '@ocap/utils';
-import type { Logger, PromiseCallbacks } from '@ocap/utils';
->>>>>>> 2148c20e
+import { Logger } from '@ocap/logger';
+import { makeCounter, stringify } from '@ocap/utils';
+import type { PromiseCallbacks } from '@ocap/utils';
 
 import type {
   MethodSpec,
