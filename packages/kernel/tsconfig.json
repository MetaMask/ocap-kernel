--- conflicted
+++ resolved
@@ -4,9 +4,5 @@
     "baseUrl": "./"
   },
   "references": [{ "path": "../streams" }, { "path": "../utils" }],
-<<<<<<< HEAD
-  "include": ["./src", "./vite.config.ts", "./vitest.config.ts"]
-=======
-  "include": ["./src", "./test"]
->>>>>>> f29baa43
+  "include": ["./src", "./test", "./vite.config.ts", "./vitest.config.ts"]
 }