--- conflicted
+++ resolved
@@ -473,12 +473,6 @@
   async sendVatCommand<Method extends VatCommand['payload']['method']>(
     payload: Extract<VatCommand['payload'], { method: Method }>,
   ): Promise<VatCommandReturnType[Method]> {
-<<<<<<< HEAD
-    if (VERBOSE) {
-      this.#logger.debug('Sending message to vat', payload);
-    }
-=======
->>>>>>> 7536d419
     const { promise, reject, resolve } = makePromiseKit();
     const messageId = this.#nextMessageId();
     this.#unresolvedMessages.set(messageId, { reject, resolve });
