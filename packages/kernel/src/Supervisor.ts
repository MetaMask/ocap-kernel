--- conflicted
+++ resolved
@@ -3,18 +3,12 @@
 import type { DuplexStream } from '@ocap/streams';
 import { stringify } from '@ocap/utils';
 
-<<<<<<< HEAD
-import type { CapTpMessage, VatCommand, VatCommandReply } from './messages.js';
-import { VatCommandMethod } from './messages.js';
-=======
 import type {
   CapTpMessage,
   VatCommand,
   VatCommandReply,
-  VatMessageId,
 } from './messages/index.js';
 import { VatCommandMethod } from './messages/index.js';
->>>>>>> 2b112949
 import type { StreamEnvelope, StreamEnvelopeReply } from './stream-envelope.js';
 import {
   makeStreamEnvelopeHandler,
