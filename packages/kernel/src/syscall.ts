--- conflicted
+++ resolved
@@ -7,16 +7,8 @@
 // the same time remove the below import of ./ag-types-index.js)
 // import type { VatSyscallObject, VatOneResolution } from '@agoric/swingset-liveslots';
 
-<<<<<<< HEAD
-import type {
-  VatSyscallObject,
-  VatOneResolution,
-  SwingSetCapData,
-} from './ag-types-index.js';
-=======
 import type { Syscall, SyscallResult } from './ag-liveslots-types.js';
 import type { VatSyscallObject, VatOneResolution } from './ag-types-index.js';
->>>>>>> 4347ce06
 import type { KVStore } from './store/kernel-store.js';
 import type { VatSupervisor } from './VatSupervisor.ts';
 
