--- conflicted
+++ resolved
@@ -99,26 +99,6 @@
    */
   async handleMessage({ id, payload }: VatCommand): Promise<void> {
     switch (payload.method) {
-<<<<<<< HEAD
-      case VatCommandMethod.evaluate: {
-        if (typeof payload.params !== 'string') {
-          console.error(
-            'VatSupervisor received command with unexpected params',
-            // @ts-expect-error Compile-time exhaustiveness check
-            stringify(payload.params),
-          );
-          return;
-        }
-        const result = this.evaluate(payload.params);
-        await this.replyToMessage(id, {
-          method: VatCommandMethod.evaluate,
-          params: stringify(result),
-        });
-        break;
-      }
-
-=======
->>>>>>> 4347ce06
       case VatCommandMethod.deliver: {
         if (!this.#dispatch) {
           console.error(`cannot deliver before vat is loaded`);
