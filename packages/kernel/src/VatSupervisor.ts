import { makeLiveSlots as localMakeLiveSlots } from '@agoric/swingset-liveslots';
import type {
  VatDeliveryObject,
  VatSyscallObject,
  VatSyscallResult,
} from '@agoric/swingset-liveslots';
import { importBundle } from '@endo/import-bundle';
import { makeMarshal } from '@endo/marshal';
import type { CapData } from '@endo/marshal';
import { StreamReadError } from '@ocap/errors';
import type { MakeKVStore } from '@ocap/store';
import type { DuplexStream } from '@ocap/streams';

import type {
  DispatchFn,
  MakeLiveSlotsFn,
  GCTools,
} from './ag-liveslots-types.ts';
import { makeDummyMeterControl } from './dummyMeterControl.ts';
import type { VatCommand, VatCommandReply } from './messages/index.ts';
import { VatCommandMethod } from './messages/index.ts';
import { makeSupervisorSyscall } from './syscall.ts';
import type { VatConfig, VatId, VRef } from './types.ts';
import { ROOT_OBJECT_VREF, isVatConfig } from './types.ts';
import { waitUntilQuiescent } from './waitUntilQuiescent.ts';

const makeLiveSlots: MakeLiveSlotsFn = localMakeLiveSlots;

// eslint-disable-next-line n/no-unsupported-features/node-builtins
type FetchBlob = (bundleURL: string) => Promise<Response>;

type SupervisorConstructorProps = {
  id: VatId;
  commandStream: DuplexStream<VatCommand, VatCommandReply>;
  makeKVStore: MakeKVStore;
<<<<<<< HEAD
  makePowers?: () => Promise<Record<string, unknown>>;
=======
  fetchBlob?: FetchBlob;
>>>>>>> 7536d419
};

const marshal = makeMarshal(undefined, undefined, {
  serializeBodyFormat: 'smallcaps',
});

export class VatSupervisor {
  /** The id of the vat being supervised */
  readonly id: VatId;

  /** Communications channel between this vat and the kernel */
  readonly #commandStream: DuplexStream<VatCommand, VatCommandReply>;

  /** Flag that the user code has been loaded */
  #loaded: boolean = false;

  /** Function to dispatch deliveries into liveslots */
  #dispatch: DispatchFn | null;

  /** Capability to create the store for this vat. */
  readonly #makeKVStore: MakeKVStore;

<<<<<<< HEAD
  /** An initialization routine for powers bestowed to this vat. */
  readonly #makePowers: () => Promise<Record<string, unknown>>;
=======
  /** Capability to fetch the bundle of code to run in this vat. */
  readonly #fetchBlob: FetchBlob;
>>>>>>> 7536d419

  /** Result promises from all syscalls sent to the kernel in the current crank */
  readonly #syscallsInFlight: Promise<unknown>[] = [];

  /**
   * Construct a new VatSupervisor instance.
   *
   * @param params - Named constructor parameters.
   * @param params.id - The id of the vat being supervised.
   * @param params.commandStream - Communications channel connected to the kernel.
   * @param params.makeKVStore - Capability to create the store for this vat.
   * @param params.fetchBlob - Function to fetch the user code bundle for this vat.
   */
<<<<<<< HEAD
  constructor({ id, commandStream, makeKVStore, makePowers }: SupervisorConstructorProps) {
=======
  constructor({
    id,
    commandStream,
    makeKVStore,
    fetchBlob,
  }: SupervisorConstructorProps) {
>>>>>>> 7536d419
    this.id = id;
    this.#commandStream = commandStream;
    this.#makeKVStore = makeKVStore;
    this.#makePowers = makePowers ?? (async () => ({}));
    this.#dispatch = null;
    const defaultFetchBlob: FetchBlob = async (bundleURL: string) =>
      fetch(bundleURL);
    this.#fetchBlob = fetchBlob ?? defaultFetchBlob;

    Promise.all([
      this.#commandStream.drain(this.handleMessage.bind(this)),
    ]).catch(async (error) => {
      console.error(
        `Unexpected read error from VatSupervisor "${this.id}"`,
        error,
      );
      await this.terminate(new StreamReadError({ vatId: this.id }, error));
    });
  }

  /**
   * Terminate the VatSupervisor.
   *
   * @param error - The error to terminate the VatSupervisor with.
   */
  async terminate(error?: Error): Promise<void> {
    await this.#commandStream.end(error);
  }

  /**
   * Handle a message from the kernel.
   *
   * @param message - The vat message to handle.
   * @param message.id - The id of the message.
   * @param message.payload - The payload to handle.
   */
  async handleMessage({ id, payload }: VatCommand): Promise<void> {
    switch (payload.method) {
      case VatCommandMethod.deliver: {
        if (!this.#dispatch) {
          console.error(`cannot deliver before vat is loaded`);
          return;
        }
        await this.#dispatch(harden(payload.params) as VatDeliveryObject);
        await Promise.all(this.#syscallsInFlight);
        this.#syscallsInFlight.length = 0;
        await this.replyToMessage(id, {
          method: VatCommandMethod.deliver,
          params: null, // XXX eventually this should be the actual result?
        });
        break;
      }

      case VatCommandMethod.initVat: {
        const rootObjectVref = await this.#initVat(payload.params);
        await this.replyToMessage(id, {
          method: VatCommandMethod.initVat,
          params: rootObjectVref,
        });
        break;
      }

      case VatCommandMethod.ping:
        await this.replyToMessage(id, {
          method: VatCommandMethod.ping,
          params: 'pong',
        });
        break;

      case VatCommandMethod.syscall: {
        const [result, failure] = payload.params;
        if (result !== 'ok') {
          // A syscall can't fail as the result of user code misbehavior, but
          // only from some kind of internal system problem, so if it happens we
          // die.
          const errMsg = `syscall failure ${failure}`;
          console.error(errMsg);
          await this.terminate(Error(errMsg));
        }
        break;
      }

      default:
        throw Error(
          // @ts-expect-error Compile-time exhaustiveness check
          `VatSupervisor received unexpected command method: "${payload.method}"`,
        );
    }
  }

  /**
   * Execute a syscall by sending it to the kernel. To support the synchronous
   * requirements of the liveslots interface, it optimistically assumes success;
   * errors will be dealt with at the end of the crank.
   *
   * @param vso - Descriptor of the syscall to be issued.
   *
   * @returns a syscall success result.
   */
  executeSyscall(vso: VatSyscallObject): VatSyscallResult {
    const payload: VatCommandReply['payload'] = {
      method: VatCommandMethod.syscall,
      params: vso,
    };
    this.#syscallsInFlight.push(
      this.#commandStream.write({
        id: 'none',
        payload,
      }),
    );
    return ['ok', null];
  }

  /**
   * Initialize the vat by loading its user code bundle and creating a liveslots
   * instance to manage it.
   *
   * @param vatConfig - Configuration object describing the vat to be intialized.
   *
   * @returns a promise for the VRef of the new vat's root object.
   */
  async #initVat(vatConfig: VatConfig): Promise<VRef> {
    if (this.#loaded) {
      throw Error(
        'VatSupervisor received initVat after user code already loaded',
      );
    }
    if (!isVatConfig(vatConfig)) {
      throw Error('VatSupervisor received initVat with bad config parameter');
    }
    // XXX TODO: this check can and should go away once we can handle `bundleName` and `sourceSpec` too
    if (!vatConfig.bundleSpec) {
      throw Error(
        'for now, only bundleSpec is support in vatConfig specifications',
      );
    }
    this.#loaded = true;

    const kvStore = await this.#makeKVStore(
      `vat-${this.id}.db`,
      `[vat-${this.id}]`,
    );
    const syscall = makeSupervisorSyscall(this, kvStore);
    const vatPowers = await this.#makePowers();
    const liveSlotsOptions = {}; // XXX should be something more real

    const gcTools: GCTools = harden({
      WeakRef,
      FinalizationRegistry,
      waitUntilQuiescent,
      // eslint-disable-next-line no-empty-function
      gcAndFinalize: async () => {},
      meterControl: makeDummyMeterControl(),
    });

    const workerEndowments = {
      console,
      assert: globalThis.assert,
    };

    const { bundleSpec, parameters } = vatConfig;

    const fetched = await this.#fetchBlob(bundleSpec);
    if (!fetched.ok) {
      throw Error(`fetch of user code ${bundleSpec} failed: ${fetched.status}`);
    }
    const bundle = await fetched.json();

    const buildVatNamespace = async (
      lsEndowments: object,
      inescapableGlobalProperties: object,
    ): Promise<Record<string, unknown>> => {
      const vatNS = await importBundle(bundle, {
        filePrefix: `vat-${this.id}/...`,
        endowments: { ...workerEndowments, ...lsEndowments },
        inescapableGlobalProperties,
      });
      return vatNS;
    };

    const liveslots = makeLiveSlots(
      syscall,
      this.id,
      vatPowers,
      liveSlotsOptions,
      gcTools,
      console,
      buildVatNamespace,
    );

    this.#dispatch = liveslots.dispatch;
    const serParam = marshal.toCapData(harden(parameters)) as CapData<string>;
    await this.#dispatch(harden(['startVat', serParam]));

    return ROOT_OBJECT_VREF;
  }

  /**
   * Reply to a message from the kernel.
   *
   * @param id - The id of the message to reply to.
   * @param payload - The payload to reply with.
   */
  async replyToMessage(
    id: VatCommandReply['id'],
    payload: VatCommandReply['payload'],
  ): Promise<void> {
    await this.#commandStream.write({ id, payload });
  }
}<|MERGE_RESOLUTION|>--- conflicted
+++ resolved
@@ -33,11 +33,8 @@
   id: VatId;
   commandStream: DuplexStream<VatCommand, VatCommandReply>;
   makeKVStore: MakeKVStore;
-<<<<<<< HEAD
   makePowers?: () => Promise<Record<string, unknown>>;
-=======
   fetchBlob?: FetchBlob;
->>>>>>> 7536d419
 };
 
 const marshal = makeMarshal(undefined, undefined, {
@@ -60,13 +57,11 @@
   /** Capability to create the store for this vat. */
   readonly #makeKVStore: MakeKVStore;
 
-<<<<<<< HEAD
   /** An initialization routine for powers bestowed to this vat. */
   readonly #makePowers: () => Promise<Record<string, unknown>>;
-=======
+
   /** Capability to fetch the bundle of code to run in this vat. */
   readonly #fetchBlob: FetchBlob;
->>>>>>> 7536d419
 
   /** Result promises from all syscalls sent to the kernel in the current crank */
   readonly #syscallsInFlight: Promise<unknown>[] = [];
@@ -78,18 +73,16 @@
    * @param params.id - The id of the vat being supervised.
    * @param params.commandStream - Communications channel connected to the kernel.
    * @param params.makeKVStore - Capability to create the store for this vat.
+   * @param params.makePowers - Capability to create powers this vat.
    * @param params.fetchBlob - Function to fetch the user code bundle for this vat.
    */
-<<<<<<< HEAD
-  constructor({ id, commandStream, makeKVStore, makePowers }: SupervisorConstructorProps) {
-=======
   constructor({
     id,
     commandStream,
     makeKVStore,
+    makePowers,
     fetchBlob,
   }: SupervisorConstructorProps) {
->>>>>>> 7536d419
     this.id = id;
     this.#commandStream = commandStream;
     this.#makeKVStore = makeKVStore;
