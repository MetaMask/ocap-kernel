--- conflicted
+++ resolved
@@ -68,29 +68,16 @@
           lines: 100,
         },
         'packages/extension/**': {
-<<<<<<< HEAD
-          statements: 69.24,
-          functions: 73.41,
-          branches: 70.06,
-          lines: 69.25,
+          statements: 68.72,
+          functions: 73.52,
+          branches: 70.28,
+          lines: 68.73,
         },
         'packages/kernel/**': {
-          statements: 42.11,
-          functions: 54.42,
-          branches: 30.03,
-          lines: 42.32,
-=======
-          statements: 65.92,
-          functions: 70.62,
-          branches: 69.28,
-          lines: 65.92,
-        },
-        'packages/kernel/**': {
-          statements: 42.66,
-          functions: 54.48,
+          statements: 42.57,
+          functions: 54.86,
           branches: 29.72,
-          lines: 42.95,
->>>>>>> 4347ce06
+          lines: 42.8,
         },
         'packages/nodejs/**': {
           statements: 4.08,
