import path from 'path';
import tsconfigPathsPlugin from 'vite-tsconfig-paths';
import { defineConfig } from 'vitest/config';

export default defineConfig({
  optimizeDeps: {
    include: [
      '@vitest/coverage-istanbul',
      'vitest-fetch-mock',
      'better-sqlite3',
    ],
  },

  plugins: [
    // Resolve imports using the "paths" property of the relevant tsconfig.json,
    // if possible.
    tsconfigPathsPlugin({
      skip: (dir) => dir === 'package-template',
    }),
  ],

  test: {
    environment: 'node',
    pool: 'threads',
    silent: true,
    testTimeout: 2000,
    restoreMocks: true,
    reporters: [
      [
        'default',
        {
          summary: false,
        },
      ],
    ],
    setupFiles: [
      path.join(__dirname, './packages/test-utils/src/env/fetch-mock.ts'),
    ],
    alias: [
      {
        find: '@ocap/shims/endoify',
        replacement: path.join(__dirname, './packages/shims/src/endoify.js'),
        customResolver: (id) => ({ external: true, id }),
      },
    ],
    coverage: {
      enabled: true,
      provider: 'istanbul',
      reporter: ['text', 'json', 'html'],
      reportsDirectory: './coverage',
      include: ['**/src/**/*.{ts,tsx}'],
      exclude: [
        '**/coverage/**',
        '**/dist/**',
        '**/test/**',
        '**/node_modules/**',
        '**/*.{test,spec}.{ts,tsx,js,jsx}',
        path.join(
          __dirname,
          './packages/create-package/src/package-template/**',
        ),
      ],
      thresholds: {
        autoUpdate: true,
        'packages/cli/**': {
          statements: 63.24,
          functions: 63.41,
          branches: 63.33,
          lines: 63.24,
        },
        'packages/create-package/**': {
          statements: 100,
          functions: 100,
          branches: 100,
          lines: 100,
        },
        'packages/errors/**': {
          statements: 100,
          functions: 100,
          branches: 92,
          lines: 100,
        },
        'packages/extension/**': {
          statements: 82.98,
          functions: 83.59,
          branches: 80.45,
          lines: 82.92,
        },
        'packages/kernel/**': {
<<<<<<< HEAD
          statements: 48.55,
          functions: 59.6,
          branches: 36.89,
          lines: 48.86,
=======
          statements: 74.69,
          functions: 69.48,
          branches: 59.72,
          lines: 75.06,
>>>>>>> 7536d419
        },
        'packages/nodejs/**': {
          statements: 72.91,
          functions: 76.92,
          branches: 63.63,
          lines: 74.46,
        },
        'packages/shims/**': {
          statements: 0,
          functions: 0,
          branches: 0,
          lines: 0,
        },
        'packages/store/**': {
          statements: 97.02,
          functions: 95.45,
          branches: 91.17,
          lines: 97,
        },
        'packages/streams/**': {
          statements: 100,
          functions: 100,
          branches: 100,
          lines: 100,
        },
        'packages/utils/**': {
          statements: 100,
          functions: 100,
          branches: 100,
          lines: 100,
        },
      },
    },
  },
});<|MERGE_RESOLUTION|>--- conflicted
+++ resolved
@@ -87,17 +87,10 @@
           lines: 82.92,
         },
         'packages/kernel/**': {
-<<<<<<< HEAD
-          statements: 48.55,
-          functions: 59.6,
-          branches: 36.89,
-          lines: 48.86,
-=======
           statements: 74.69,
           functions: 69.48,
           branches: 59.72,
           lines: 75.06,
->>>>>>> 7536d419
         },
         'packages/nodejs/**': {
           statements: 72.91,
