import path from 'path';
import tsconfigPathsPlugin from 'vite-tsconfig-paths';
import { defineConfig } from 'vitest/config';

export default defineConfig({
  optimizeDeps: {
    include: ['@vitest/coverage-istanbul', 'vitest-fetch-mock'],
  },

  plugins: [
    // Resolve imports using the "paths" property of the relevant tsconfig.json,
    // if possible.
    tsconfigPathsPlugin({
      skip: (dir) => dir === 'package-template',
    }),
  ],

  test: {
    environment: 'node',
    pool: 'threads',
    silent: true,
    testTimeout: 2000,
    restoreMocks: true,
    reporters: [
      [
        'default',
        {
          summary: false,
        },
      ],
    ],
    setupFiles: [
      path.join(__dirname, './packages/test-utils/src/env/fetch-mock.ts'),
    ],
    alias: [
      {
        find: '@ocap/shims/endoify',
        replacement: path.join(__dirname, './packages/shims/src/endoify.js'),
        customResolver: (id) => ({ external: true, id }),
      },
    ],
    coverage: {
      enabled: true,
      provider: 'istanbul',
      reporter: ['text', 'json', 'html'],
      reportsDirectory: './coverage',
      include: ['**/src/**/*.{ts,tsx}'],
      exclude: [
        '**/coverage/**',
        '**/dist/**',
        '**/test/**',
        '**/node_modules/**',
        '**/*.{test,spec}.{ts,tsx,js,jsx}',
        'scripts/create-package/package-template/**',
      ],
      thresholds: {
        autoUpdate: true,
        'packages/cli/**': {
          statements: 61.6,
          functions: 63.41,
          branches: 58.62,
          lines: 61.6,
        },
        'packages/errors/**': {
          statements: 100,
          functions: 100,
          branches: 92.59,
          lines: 100,
        },
        'packages/extension/**': {
          statements: 68.72,
          functions: 73.52,
          branches: 70.28,
          lines: 68.73,
        },
        'packages/kernel/**': {
<<<<<<< HEAD
          statements: 42.57,
          functions: 54.86,
          branches: 29.72,
          lines: 42.8,
=======
          statements: 42.61,
          functions: 54.48,
          branches: 29.27,
          lines: 42.89,
>>>>>>> 77440362
        },
        'packages/nodejs/**': {
          statements: 4.08,
          functions: 4.34,
          branches: 13.33,
          lines: 4.08,
        },
        'packages/shims/**': {
          statements: 0,
          functions: 0,
          branches: 0,
          lines: 0,
        },
        'packages/streams/**': {
          statements: 100,
          functions: 100,
          branches: 99.34, // TODO: See BaseStream.test.ts
          lines: 100,
        },
        'packages/utils/**': {
          statements: 100,
          functions: 100,
          branches: 100,
          lines: 100,
        },
        'scripts/create-package/**': {
          statements: 100,
          functions: 100,
          branches: 100,
          lines: 100,
        },
      },
    },
  },
});<|MERGE_RESOLUTION|>--- conflicted
+++ resolved
@@ -74,17 +74,10 @@
           lines: 68.73,
         },
         'packages/kernel/**': {
-<<<<<<< HEAD
-          statements: 42.57,
+          statements: 42.51,
           functions: 54.86,
-          branches: 29.72,
-          lines: 42.8,
-=======
-          statements: 42.61,
-          functions: 54.48,
           branches: 29.27,
-          lines: 42.89,
->>>>>>> 77440362
+          lines: 42.74,
         },
         'packages/nodejs/**': {
           statements: 4.08,
