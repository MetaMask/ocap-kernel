--- conflicted
+++ resolved
@@ -134,17 +134,10 @@
           lines: 73.58,
         },
         'packages/ocap-kernel/**': {
-<<<<<<< HEAD
-          statements: 91.42,
-          functions: 95.09,
+          statements: 91.39,
+          functions: 95.07,
           branches: 82.16,
-          lines: 91.4,
-=======
-          statements: 91.36,
-          functions: 95.07,
-          branches: 81.99,
-          lines: 91.33,
->>>>>>> c94b22d1
+          lines: 91.37,
         },
         'packages/streams/**': {
           statements: 100,
