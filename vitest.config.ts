--- conflicted
+++ resolved
@@ -74,29 +74,16 @@
           lines: 68.73,
         },
         'packages/kernel/**': {
-<<<<<<< HEAD
-          statements: 44.12,
-          functions: 55.17,
-          branches: 30.5,
-          lines: 44.41,
+          statements: 42.51,
+          functions: 54.86,
+          branches: 29.27,
+          lines: 42.74,
         },
         'packages/nodejs/**': {
           statements: 47.61,
           functions: 47.36,
           branches: 27.77,
           lines: 47.61,
-=======
-          statements: 42.51,
-          functions: 54.86,
-          branches: 29.27,
-          lines: 42.74,
-        },
-        'packages/nodejs/**': {
-          statements: 4.08,
-          functions: 4.34,
-          branches: 13.33,
-          lines: 4.08,
->>>>>>> 12171b27
         },
         'packages/shims/**': {
           statements: 0,
