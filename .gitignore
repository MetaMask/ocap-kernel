.DS_Store
dist/
coverage/
docs/

# Logs
logs
*.log
npm-debug.log*
yarn-debug.log*
yarn-error.log*
lerna-debug.log*

# Diagnostic reports (https://nodejs.org/api/report.html)
report.[0-9]*.[0-9]*.[0-9]*.[0-9]*.json

# Runtime data
pids
*.pid
*.seed
*.pid.lock

# Coverage directory used by tools like istanbul
coverage
*.lcov

# nyc test coverage
.nyc_output

# node-waf configuration
.lock-wscript

# Compiled binary addons (https://nodejs.org/api/addons.html)
build/Release

# Dependency directories
node_modules/

# TypeScript cache
*.tsbuildinfo

# Optional npm cache directory
.npm

# Optional eslint cache
.eslintcache

# Microbundle cache
.rpt2_cache/
.rts2_cache_cjs/
.rts2_cache_es/
.rts2_cache_umd/

# Optional REPL history
.node_repl_history

# Output of 'npm pack'
*.tgz

# Yarn Integrity file
.yarn-integrity

# dotenv environment variables file
.env
.env.test

# Stores VSCode versions used for testing VSCode extensions
.vscode-test

# yarn v3 (w/o zero-install)
# See: https://yarnpkg.com/getting-started/qa#which-files-should-be-gitignored
.pnp.*
.yarn/*
!.yarn/patches
!.yarn/plugins
!.yarn/releases
!.yarn/sdks
!.yarn/versions

<<<<<<< HEAD
# Ignore all .bundle files in the extensions and nodejs directories
packages/extension/**/*.bundle
packages/nodejs/**/*.bundle
=======
# Ignore bundle files
*.bundle
>>>>>>> 7536d419

# Ignore playwright reports
playwright-report

# Ignore test results
test-results<|MERGE_RESOLUTION|>--- conflicted
+++ resolved
@@ -77,14 +77,8 @@
 !.yarn/sdks
 !.yarn/versions
 
-<<<<<<< HEAD
-# Ignore all .bundle files in the extensions and nodejs directories
-packages/extension/**/*.bundle
-packages/nodejs/**/*.bundle
-=======
 # Ignore bundle files
 *.bundle
->>>>>>> 7536d419
 
 # Ignore playwright reports
 playwright-report
